CALL C:\ProgramData\Anaconda3\condabin\conda.bat activate base
@REM For different users to share the same doc, they need to connect to the same session. This can be achieved by removing the --show option, and everyone access the same session by visit the same link http://localhost:5006/app_name?bokeh-session-id=whatever
<<<<<<< HEAD
python -m bokeh serve apps/frog --show --keep-alive 10000 --check-unused-sessions 10000 --unused-session-lifetime 10000
=======
python -m bokeh serve apps/pump_probe_THz --show --keep-alive 10000 --check-unused-sessions 10000 --unused-session-lifetime 10000
>>>>>>> 17abe4fd

@REM pause<|MERGE_RESOLUTION|>--- conflicted
+++ resolved
@@ -1,9 +1,5 @@
 CALL C:\ProgramData\Anaconda3\condabin\conda.bat activate base
 @REM For different users to share the same doc, they need to connect to the same session. This can be achieved by removing the --show option, and everyone access the same session by visit the same link http://localhost:5006/app_name?bokeh-session-id=whatever
-<<<<<<< HEAD
-python -m bokeh serve apps/frog --show --keep-alive 10000 --check-unused-sessions 10000 --unused-session-lifetime 10000
-=======
 python -m bokeh serve apps/pump_probe_THz --show --keep-alive 10000 --check-unused-sessions 10000 --unused-session-lifetime 10000
->>>>>>> 17abe4fd
 
 @REM pause